/*global process*/
/**
 * @file Manages Salesforce Bulk API related operations
 * @author Shinichi Tomita <shinichi.tomita@gmail.com>
 */

'use strict';

var inherits     = require('inherits'),
    stream       = require('readable-stream'),
    Duplex       = stream.Duplex,
    events       = require('events'),
    _            = require('underscore'),
    RecordStream = require('../record-stream'),
    CSV          = require('../csv'),
    Promise      = require('../promise'),
    HttpApi      = require('../http-api');

/*--------------------------------------------*/

/**
 * Class for Bulk API Job
 *
 * @protected
 * @class Bulk~Job
 * @extends events.EventEmitter
 *
 * @param {Bulk} bulk - Bulk API object
 * @param {String} [type] - SObject type
 * @param {String} [operation] - Bulk load operation ('insert', 'update', 'upsert', 'delete', or 'hardDelete')
 * @param {Object} [options] - Options for bulk loading operation
 * @param {String} [options.extIdField] - External ID field name (used when upsert operation).
 * @param {String} [options.concurrencyMode] - 'Serial' or 'Parallel'. Defaults to Parallel.
 * @param {String} [jobId] - Job ID (if already available)
 */
var Job = function(bulk, type, operation, options, jobId) {
  this._bulk = bulk;
  this.type = type;
  this.operation = operation;
  this.options = options || {};
  this.id = jobId;
  this.state = this.id ? 'Open' : 'Unknown';
  this._batches = {};
};

inherits(Job, events.EventEmitter);

/**
 * @typedef {Object} Bulk~JobInfo
 * @prop {String} id - Job ID
 * @prop {String} object - Object type name
 * @prop {String} operation - Operation type of the job
 * @prop {String} state - Job status
 */

/**
 * Return latest jobInfo from cache
 *
 * @method Bulk~Job#open
 * @param {Callback.<Bulk~JobInfo>} [callback] - Callback function
 * @returns {Promise.<Bulk~JobInfo>}
 */
Job.prototype.info = function(callback) {
  var self = this;
  // if cache is not available, check the latest
  if (!this._jobInfo) {
    this._jobInfo = this.check();
  }
  return this._jobInfo.thenCall(callback);
};

/**
 * Open new job and get jobinfo
 *
 * @method Bulk~Job#open
 * @param {Callback.<Bulk~JobInfo>} [callback] - Callback function
 * @returns {Promise.<Bulk~JobInfo>}
 */
Job.prototype.open = function(callback) {
  var self = this;
  var bulk = this._bulk;
  var logger = bulk._logger;

  // if not requested opening job
  if (!this._jobInfo) {
    var operation = this.operation.toLowerCase();
    if (operation === 'harddelete') { operation = 'hardDelete'; }
    var body = [
      '<?xml version="1.0" encoding="UTF-8"?>',
      '<jobInfo  xmlns="http://www.force.com/2009/06/asyncapi/dataload">',
        '<operation>' + operation + '</operation>',
        '<object>' + this.type + '</object>',
        (this.options.extIdField ?
         '<externalIdFieldName>'+this.options.extIdField+'</externalIdFieldName>' :
         ''),
        (this.options.concurrencyMode ?
         '<concurrencyMode>'+this.options.concurrencyMode+'</concurrencyMode>' :
         ''),
        '<contentType>CSV</contentType>',
        (this.options.assignmentRuleId ? 
          '<assignmentRuleId>' + this.options.assignmentRuleId + '</assignmentRuleId>' :
          ''),
      '</jobInfo>'
    ].join('');

    this._jobInfo = bulk._request({
      method : 'POST',
      path : "/job",
      body : body,
      headers : {
        "Content-Type" : "application/xml; charset=utf-8"
      },
      responseType: "application/xml"
    }).then(function(res) {
      self.emit("open", res.jobInfo);
      self.id = res.jobInfo.id;
      self.state = res.jobInfo.state;
      return res.jobInfo;
    }, function(err) {
      self.emit("error", err);
      throw err;
    });
  }
  return this._jobInfo.thenCall(callback);
};

/**
 * Create a new batch instance in the job
 *
 * @method Bulk~Job#createBatch
 * @returns {Bulk~Batch}
 */
Job.prototype.createBatch = function() {
  var batch = new Batch(this);
  var self = this;
  batch.on('queue', function() {
    self._batches[batch.id] = batch;
  });
  return batch;
};

/**
 * Get a batch instance specified by given batch ID
 *
 * @method Bulk~Job#batch
 * @param {String} batchId - Batch ID
 * @returns {Bulk~Batch}
 */
Job.prototype.batch = function(batchId) {
  var batch = this._batches[batchId];
  if (!batch) {
    batch = new Batch(this, batchId);
    this._batches[batchId] = batch;
  }
  return batch;
};

/**
 * Check the latest job status from server
 *
 * @method Bulk~Job#check
 * @param {Callback.<Bulk~JobInfo>} [callback] - Callback function
 * @returns {Promise.<Bulk~JobInfo>}
 */
Job.prototype.check = function(callback) {
  var self = this;
  var bulk = this._bulk;
  var logger = bulk._logger;

  this._jobInfo = this._waitAssign().then(function() {
    return bulk._request({
      method : 'GET',
      path : "/job/" + self.id,
      responseType: "application/xml"
    });
  }).then(function(res) {
    logger.debug(res.jobInfo);
    self.id = res.jobInfo.id;
    self.type = res.jobInfo.object;
    self.operation = res.jobInfo.operation;
    self.state = res.jobInfo.state;
    return res.jobInfo;
  });
  return this._jobInfo.thenCall(callback);
};

/**
 * Wait till the job is assigned to server
 *
 * @method Bulk~Job#info
 * @param {Callback.<Bulk~JobInfo>} [callback] - Callback function
 * @returns {Promise.<Bulk~JobInfo>}
 */
Job.prototype._waitAssign = function(callback) {
  return (this.id ? Promise.resolve({ id: this.id }) : this.open()).thenCall(callback);
};


/**
 * List all registered batch info in job
 *
 * @method Bulk~Job#list
 * @param {Callback.<Array.<Bulk~BatchInfo>>} [callback] - Callback function
 * @returns {Promise.<Array.<Bulk~BatchInfo>>}
 */
Job.prototype.list = function(callback) {
  var self = this;
  var bulk = this._bulk;
  var logger = bulk._logger;

  return this._waitAssign().then(function() {
    return bulk._request({
      method : 'GET',
      path : "/job/" + self.id + "/batch",
      responseType: "application/xml"
    });
  }).then(function(res) {
    logger.debug(res.batchInfoList.batchInfo);
    var batchInfoList = res.batchInfoList;
    batchInfoList = _.isArray(batchInfoList.batchInfo) ? batchInfoList.batchInfo : [ batchInfoList.batchInfo ];
    return batchInfoList;
  }).thenCall(callback);

};

/**
 * Close opened job
 *
 * @method Bulk~Job#close
 * @param {Callback.<Bulk~JobInfo>} [callback] - Callback function
 * @returns {Promise.<Bulk~JobInfo>}
 */
Job.prototype.close = function() {
  var self = this;
  return this._changeState("Closed").then(function(jobInfo) {
    self.id = null;
    self.emit("close", jobInfo);
    return jobInfo;
  }, function(err) {
    self.emit("error", err);
    throw err;
  });
};

/**
 * Set the status to abort
 *
 * @method Bulk~Job#abort
 * @param {Callback.<Bulk~JobInfo>} [callback] - Callback function
 * @returns {Promise.<Bulk~JobInfo>}
 */
Job.prototype.abort = function() {
  var self = this;
  return this._changeState("Aborted").then(function(jobInfo) {
    self.id = null;
    self.emit("abort", jobInfo);
    return jobInfo;
  }, function(err) {
    self.emit("error", err);
    throw err;
  });
};

/**
 * @private
 */
Job.prototype._changeState = function(state, callback) {
  var self = this;
  var bulk = this._bulk;
  var logger = bulk._logger;

  this._jobInfo = this._waitAssign().then(function() {
    var body = [
      '<?xml version="1.0" encoding="UTF-8"?>',
      '<jobInfo xmlns="http://www.force.com/2009/06/asyncapi/dataload">',
        '<state>' + state + '</state>',
      '</jobInfo>'
    ].join('');
    return bulk._request({
      method : 'POST',
      path : "/job/" + self.id,
      body : body,
      headers : {
        "Content-Type" : "application/xml; charset=utf-8"
      },
      responseType: "application/xml"
    });
  }).then(function(res) {
    logger.debug(res.jobInfo);
    self.state = res.jobInfo.state;
    return res.jobInfo;
  });
  return this._jobInfo.thenCall(callback);

};


/*--------------------------------------------*/

/**
 * Batch (extends RecordStream)
 *
 * @protected
 * @class Bulk~Batch
 * @extends {stream.Writable}
 * @implements {Promise.<Array.<RecordResult>>}
 * @param {Bulk~Job} job - Bulk job object
 * @param {String} [batchId] - Batch ID (if already available)
 */
var Batch = function(job, batchId) {
  Batch.super_.call(this, { objectMode: true });
  this.job = job;
  this.id = batchId;
  this._bulk = job._bulk;
  this._deferred = Promise.defer();
  this._setupDataStreams();
};

inherits(Batch, stream.Writable);


/**
 * @private
 */
Batch.prototype._setupDataStreams = function() {
  var batch = this;
  var converterOptions = { nullValue : '#N/A' };
  this._uploadStream = new RecordStream.Serializable();
  this._uploadDataStream = this._uploadStream.stream('csv', converterOptions);
  this._downloadStream = new RecordStream.Parsable();
  this._downloadDataStream = this._downloadStream.stream('csv', converterOptions);

  this.on('finish', function() {
    batch._uploadStream.end();
  });
  this._uploadDataStream.once('readable', function() {
    batch.job.open().then(function() {
      // pipe upload data to batch API request stream
      batch._uploadDataStream.pipe(batch._createRequestStream());
    });
  });

  // duplex data stream, opened access to API programmers by Batch#stream()
  var dataStream = this._dataStream = new Duplex();
  dataStream._write = function(data, enc, cb) {
    batch._uploadDataStream.write(data, enc, cb);
  };
  dataStream.on('finish', function() {
    batch._uploadDataStream.end();
  });

  this._downloadDataStream.on('readable', function() {
    dataStream.read(0);
  });
  this._downloadDataStream.on('end', function() {
    dataStream.push(null);
  });
  dataStream._read = function(size) {
    var chunk;
    while ((chunk = batch._downloadDataStream.read()) !== null) {
      dataStream.push(chunk);
    }
  };
};

/**
 * Connect batch API and create stream instance of request/response
 *
 * @private
 * @returns {stream.Duplex}
 */
Batch.prototype._createRequestStream = function() {
  var batch = this;
  var bulk = batch._bulk;
  var logger = bulk._logger;

  return bulk._request({
    method : 'POST',
    path : "/job/" + batch.job.id + "/batch",
    headers: {
      "Content-Type": "text/csv"
    },
    responseType: "application/xml"
  }, function(err, res) {
    if (err) {
      batch.emit('error', err);
    } else {
      logger.debug(res.batchInfo);
      batch.id = res.batchInfo.id;
      batch.emit('queue', res.batchInfo);
    }
  }).stream();
};

/**
 * Implementation of Writable
 *
 * @override
 * @private
 */
Batch.prototype._write = function(record, enc, cb) {
  record = _.clone(record);
  if (this.job.operation === "insert") {
    delete record.Id;
  } else if (this.job.operation === "delete") {
    record = { Id: record.Id };
  }
  delete record.type;
  delete record.attributes;
  this._uploadStream.write(record, enc, cb);
};

/**
 * Returns duplex stream which accepts CSV data input and batch result output
 *
 * @returns {stream.Duplex}
 */
Batch.prototype.stream = function() {
  return this._dataStream;
};

/**
 * Execute batch operation
 *
 * @method Bulk~Batch#execute
 * @param {Array.<Record>|stream.Stream|String} [input] - Input source for batch operation. Accepts array of records, CSV string, and CSV data input stream in insert/update/upsert/delete/hardDelete operation, SOQL string in query operation.
 * @param {Callback.<Array.<RecordResult>|Array.<BatchResultInfo>>} [callback] - Callback function
 * @returns {Bulk~Batch}
 */
Batch.prototype.run =
Batch.prototype.exec =
Batch.prototype.execute = function(input, callback) {
  var self = this;

  if (typeof input === 'function') { // if input argument is omitted
    callback = input;
    input = null;
  }

  // if batch is already executed
  if (this._result) {
    throw new Error("Batch already executed.");
  }

  var rdeferred = Promise.defer();
  this._result = rdeferred.promise;
  this._result.then(function(res) {
    self._deferred.resolve(res);
  }, function(err) {
    self._deferred.reject(err);
  });
  this.once('response', function(res) {
    rdeferred.resolve(res);
  });
  this.once('error', function(err) {
    rdeferred.reject(err);
  });

  if (_.isObject(input) && _.isFunction(input.pipe)) { // if input has stream.Readable interface
    input.pipe(this._dataStream);
  } else {
    var data;
    if (_.isArray(input)) {
      _.forEach(input, function(record) { self.write(record); });
      self.end();
    } else if (_.isString(input)){
      data = input;
      this._dataStream.write(data, 'utf8');
      this._dataStream.end();
    }
  }

  // return Batch instance for chaining
  return this.thenCall(callback);
};

/**
 * Promise/A+ interface
 * http://promises-aplus.github.io/promises-spec/
 *
 * Delegate to deferred promise, return promise instance for batch result
 *
 * @method Bulk~Batch#then
 */
Batch.prototype.then = function(onResolved, onReject, onProgress) {
  return this._deferred.promise.then(onResolved, onReject, onProgress);
};

/**
 * Promise/A+ extension
 * Call "then" using given node-style callback function
 *
 * @method Bulk~Batch#thenCall
 */
Batch.prototype.thenCall = function(callback) {
  if (_.isFunction(callback)) {
    this.then(function(res) {
      process.nextTick(function() {
        callback(null, res);
      });
    }, function(err) {
      process.nextTick(function() {
        callback(err);
      });
    });
  }
  return this;
};

/**
 * @typedef {Object} Bulk~BatchInfo
 * @prop {String} id - Batch ID
 * @prop {String} jobId - Job ID
 * @prop {String} state - Batch state
 * @prop {String} stateMessage - Batch state message
 */

/**
 * Check the latest batch status in server
 *
 * @method Bulk~Batch#check
 * @param {Callback.<Bulk~BatchInfo>} [callback] - Callback function
 * @returns {Promise.<Bulk~BatchInfo>}
 */
Batch.prototype.check = function(callback) {
  var self = this;
  var bulk = this._bulk;
  var logger = bulk._logger;
  var jobId = this.job.id;
  var batchId = this.id;

  if (!jobId || !batchId) {
    throw new Error("Batch not started.");
  }
  return bulk._request({
    method : 'GET',
    path : "/job/" + jobId + "/batch/" + batchId,
    responseType: "application/xml"
  }).then(function(res) {
    logger.debug(res.batchInfo);
    return res.batchInfo;
  }).thenCall(callback);
};


/**
 * Polling the batch result and retrieve
 *
 * @method Bulk~Batch#poll
 * @param {Number} interval - Polling interval in milliseconds
 * @param {Number} timeout - Polling timeout in milliseconds
 */
Batch.prototype.poll = function(interval, timeout) {
  var self = this;
  var jobId = this.job.id;
  var batchId = this.id;

  if (!jobId || !batchId) {
    throw new Error("Batch not started.");
  }
  var startTime = new Date().getTime();
  var poll = function() {
    var now = new Date().getTime();
    if (startTime + timeout < now) {
      var err = new Error("Polling time out. Job Id = " + jobId + " , batch Id = " + batchId);
      err.name = 'PollingTimeout';
      self.emit('error', err);
      return;
    }
    self.check(function(err, res) {
      if (err) {
        self.emit('error', err);
      } else {
        if (res.state === "Failed") {
          if (parseInt(res.numberRecordsProcessed, 10) > 0) {
            self.retrieve();
          } else {
            self.emit('error', new Error(res.stateMessage));
          }
        } else if (res.state === "Completed") {
          self.retrieve();
        } else {
          self.emit('progress', res);
          setTimeout(poll, interval);
        }
      }
    });
  };
  setTimeout(poll, interval);
};

/**
 * @typedef {Object} Bulk~BatchResultInfo
 * @prop {String} id - Batch result ID
 * @prop {String} batchId - Batch ID which includes this batch result.
 * @prop {String} jobId - Job ID which includes this batch result.
 */

/**
 * Retrieve batch result
 *
 * @method Bulk~Batch#retrieve
 * @param {Callback.<Array.<RecordResult>|Array.<Bulk~BatchResultInfo>>} [callback] - Callback function
 * @returns {Promise.<Array.<RecordResult>|Array.<Bulk~BatchResultInfo>>}
 */
Batch.prototype.retrieve = function(callback) {
  var self = this;
  var bulk = this._bulk;
  var jobId = this.job.id;
  var job = this.job;
  var batchId = this.id;

  if (!jobId || !batchId) {
    throw new Error("Batch not started.");
  }

  return job.info().then(function(jobInfo) {
    return bulk._request({
      method : 'GET',
      path : "/job/" + jobId + "/batch/" + batchId + "/result"
    });
  }).then(function(res) {
    var results;
    if (job.operation === 'query') {
      var conn = bulk._conn;
      var resultIds = res['result-list'].result;
      results = res['result-list'].result;
      results = _.map(_.isArray(results) ? results : [ results ], function(id) {
        return {
          id: id,
          batchId: batchId,
          jobId: jobId
        };
      });
    } else {
      results = _.map(res, function(ret) {
        return {
          id: ret.Id || null,
          success: ret.Success === "true",
          errors: ret.Error ? [ ret.Error ] : []
        };
      });
    }
    self.emit('response', results);
    return results;
  }).catch(function(err) {
    self.emit('error', err);
    throw err;
  }).thenCall(callback);
};

/**
 * Fetch query result as a record stream
 * @param {String} resultId - Result id
 * @returns {RecordStream} - Record stream, convertible to CSV data stream
 */
Batch.prototype.result = function(resultId) {
  var jobId = this.job.id;
  var batchId = this.id;
  if (!jobId || !batchId) {
    throw new Error("Batch not started.");
  }
  var resultStream = new RecordStream.Parsable();
  var resultDataStream = resultStream.stream('csv');
  var reqStream = this._bulk._request({
    method : 'GET',
    path : "/job/" + jobId + "/batch/" + batchId + "/result/" + resultId
  }).stream().pipe(resultDataStream);
  return resultStream;
};

/*--------------------------------------------*/
/**
 * @private
 */
var BulkApi = function() {
  BulkApi.super_.apply(this, arguments);
};

inherits(BulkApi, HttpApi);

BulkApi.prototype.beforeSend = function(request) {
  request.headers = request.headers || {};
  request.headers["X-SFDC-SESSION"] = this._conn.accessToken;
};

BulkApi.prototype.isSessionExpired = function(response) {
  return response.statusCode === 400 &&
    /<exceptionCode>InvalidSessionId<\/exceptionCode>/.test(response.body);
};

BulkApi.prototype.hasErrorInResponseBody = function(body) {
  return !!body.error;
};

BulkApi.prototype.parseError = function(body) {
  return {
    errorCode: body.error.exceptionCode,
    message: body.error.exceptionMessage
  };
};

/*--------------------------------------------*/

/**
 * Class for Bulk API
 *
 * @class
 * @param {Connection} conn - Connection object
 */
var Bulk = function(conn) {
  this._conn = conn;
  this._logger = conn._logger;
};

/**
 * Polling interval in milliseconds
 * @type {Number}
 */
Bulk.prototype.pollInterval = 1000;

/**
 * Polling timeout in milliseconds
 * @type {Number}
 */
Bulk.prototype.pollTimeout = 10000;

/** @private **/
Bulk.prototype._request = function(request, callback) {
  var conn = this._conn;
  request = _.clone(request);
  var baseUrl = [ conn.instanceUrl, "services/async", conn.version ].join('/');
  request.url = baseUrl + request.path;
  var options = { responseType: request.responseType };
  delete request.path;
  delete request.responseType;
  return new BulkApi(this._conn, options).request(request).thenCall(callback);
};

/**
 * Create and start bulkload job and batch
 *
 * @param {String} type - SObject type
 * @param {String} operation - Bulk load operation ('insert', 'update', 'upsert', 'delete', or 'hardDelete')
 * @param {Object} [options] - Options for bulk loading operation
 * @param {String} [options.extIdField] - External ID field name (used when upsert operation).
 * @param {String} [options.concurrencyMode] - 'Serial' or 'Parallel'. Defaults to Parallel.
 * @param {Array.<Record>|stream.Stream|String} [input] - Input source for bulkload. Accepts array of records, CSV string, and CSV data input stream in insert/update/upsert/delete/hardDelete operation, SOQL string in query operation.
 * @param {Callback.<Array.<RecordResult>|Array.<Bulk~BatchResultInfo>>} [callback] - Callback function
 * @returns {Bulk~Batch}
 */
Bulk.prototype.load = function(type, operation, options, input, callback) {
  var self = this;
  if (!type || !operation) {
    throw new Error("Insufficient arguments. At least, 'type' and 'operation' are required.");
  }
<<<<<<< HEAD
  if ((operation.toLowerCase() !== 'upsert') && (operation.toLowerCase() !== 'insert')) { // options is only for upsert operation
=======
  if (!_.isObject(options) || options.constructor !== Object) { // when options is not plain hash object, it is omitted
>>>>>>> 12a74b7b
    callback = input;
    input = options;
    options = null;
  }
  var job = this.createJob(type, operation, options);
  job.once('error', function (error) {
    if (batch) {
      batch.emit('error', error); // pass job error to batch
    }
  });
  var batch = job.createBatch();
  var cleanup = function() {
    batch = null;
    job.close();
  };
  var cleanupOnError = function(err) {
    if (err.name !== 'PollingTimeout') {
      cleanup();
    }
  };
  batch.on('response', cleanup);
  batch.on('error', cleanupOnError);
  batch.on('queue', function() { batch.poll(self.pollInterval, self.pollTimeout); });
  return batch.execute(input, callback);
};

/**
 * Execute bulk query and get record stream
 *
 * @param {String} soql - SOQL to execute in bulk job
 * @returns {RecordStream.Parsable} - Record stream, convertible to CSV data stream
 */
Bulk.prototype.query = function(soql) {
  var m = soql.replace(/\([\s\S]+\)/g, '').match(/FROM\s+(\w+)/i);
  if (!m) {
    throw new Error("No sobject type found in query, maybe caused by invalid SOQL.");
  }
  var type = m[1];
  var self = this;
  var recordStream = new RecordStream.Parsable();
  var dataStream = recordStream.stream('csv');
  this.load(type, "query", soql).then(function(results) {
    // Ideally, it should merge result files into one stream.
    // Currently only first batch result is the target (mostly enough).
    var r = results[0];
    var result = self.job(r.jobId).batch(r.batchId).result(r.id);
    result.stream().pipe(dataStream);
  }).catch(function(err) {
    recordStream.emit('error', err);
  });
  return recordStream;
};


/**
 * Create a new job instance
 *
 * @param {String} type - SObject type
 * @param {String} operation - Bulk load operation ('insert', 'update', 'upsert', 'delete', 'hardDelete', or 'query')
 * @param {Object} [options] - Options for bulk loading operation
 * @returns {Bulk~Job}
 */
Bulk.prototype.createJob = function(type, operation, options) {
  return new Job(this, type, operation, options);
};

/**
 * Get a job instance specified by given job ID
 *
 * @param {String} jobId - Job ID
 * @returns {Bulk~Job}
 */
Bulk.prototype.job = function(jobId) {
  return new Job(this, null, null, null, jobId);
};


/*--------------------------------------------*/

module.exports = Bulk;<|MERGE_RESOLUTION|>--- conflicted
+++ resolved
@@ -96,10 +96,10 @@
         (this.options.concurrencyMode ?
          '<concurrencyMode>'+this.options.concurrencyMode+'</concurrencyMode>' :
          ''),
-        '<contentType>CSV</contentType>',
-        (this.options.assignmentRuleId ? 
+        (this.options.assignmentRuleId ?
           '<assignmentRuleId>' + this.options.assignmentRuleId + '</assignmentRuleId>' :
           ''),
+        '<contentType>CSV</contentType>',
       '</jobInfo>'
     ].join('');
 
@@ -754,11 +754,7 @@
   if (!type || !operation) {
     throw new Error("Insufficient arguments. At least, 'type' and 'operation' are required.");
   }
-<<<<<<< HEAD
-  if ((operation.toLowerCase() !== 'upsert') && (operation.toLowerCase() !== 'insert')) { // options is only for upsert operation
-=======
   if (!_.isObject(options) || options.constructor !== Object) { // when options is not plain hash object, it is omitted
->>>>>>> 12a74b7b
     callback = input;
     input = options;
     options = null;
