--- conflicted
+++ resolved
@@ -342,20 +342,8 @@
   return this.request(url).thenCall(callback);
 };
 
-/**
-<<<<<<< HEAD
-=======
- * @typedef UserInfo
- * @prop {String} id - User ID
- * @prop {String} organizationId - Organization ID
- * @prop {String} url - Identity URL of the user
- */
-
-
-
-
-/**
->>>>>>> 110d1d5b
+
+/**
  * Login to Salesforce
  *
  * @param {String} username - Salesforce username
