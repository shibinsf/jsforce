--- conflicted
+++ resolved
@@ -66,13 +66,8 @@
   "devDependencies": {
     "archiver": "^0.21.0",
     "async": "^1.5.2",
-<<<<<<< HEAD
     "babel": "^6.5.2",
-    "babel-core": "^6.4.5",
-=======
-    "babel": "^6.3.26",
     "babel-core": "^6.6.0",
->>>>>>> 5460aa6a
     "babel-preset-es2015": "^6.3.13",
     "babel-register": "^6.4.3",
     "browserify": "^13.0.0",
