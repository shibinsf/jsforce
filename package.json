--- conflicted
+++ resolved
@@ -66,17 +66,10 @@
   "devDependencies": {
     "archiver": "^0.21.0",
     "async": "^1.5.2",
-<<<<<<< HEAD
     "babel": "^6.5.2",
     "babel-core": "^6.6.0",
-    "babel-preset-es2015": "^6.3.13",
+    "babel-preset-es2015": "^6.5.0",
     "babel-register": "^6.5.2",
-=======
-    "babel": "^6.3.26",
-    "babel-core": "^6.4.5",
-    "babel-preset-es2015": "^6.5.0",
-    "babel-register": "^6.4.3",
->>>>>>> 38e2018e
     "browserify": "^13.0.0",
     "dotenv": "^2.0.0",
     "envfile": "^2.0.1",
