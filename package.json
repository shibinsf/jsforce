{
  "author": "Shinichi Tomita <shinichi.tomita@gmail.com>",
  "name": "jsforce",
  "description": "Salesforce API Library for JavaScript",
  "keywords": [
    "salesforce",
    "salesforce.com",
    "sfdc",
    "force.com",
    "database.com"
  ],
  "homepage": "http://github.com/jsforce/jsforce",
<<<<<<< HEAD
  "version": "2.0.0-alpha",
=======
  "version": "1.9.1",
>>>>>>> 7bf072e4
  "repository": {
    "type": "git",
    "url": "git://github.com/jsforce/jsforce.git"
  },
  "license": "MIT",
  "licenses": [
    {
      "type": "MIT",
      "url": "http://github.com/jsforce/jsforce/raw/master/LICENSE"
    }
  ],
  "main": "./index",
  "scripts": {
<<<<<<< HEAD
    "build": "babel src -d lib.es6",
    "lint": "eslint src test.es6",
    "flow": "flow",
    "test": "npm-run-all -r -p test:phantomjs test:ava",
    "test:phantomjs": "phantomjs --webdriver=4444 --ssl-protocol=tlsv1",
    "test:ava": "ava test.es6/{connection-*,query,sobject}.test.js"
=======
    "build": "gulp build",
    "build:test": "gulp build:test",
    "build:all": "gulp build:all",
    "doc": "jsdoc lib -d doc --recurse --lenient",
    "test": "npm run test:node",
    "test:all": "npm run test:node && npm run test:browser",
    "test:node": "mocha --retries 2 --reporter spec --require intelli-espower-loader --exit",
    "test:browser": "testem",
    "prepublish": "node -e \"if(process.env.npm_package_version!==require('./lib/VERSION')){console.error('The pacakge.json version is not matching to ./lib/VERSION.js');process.exit(1)}\""
>>>>>>> 7bf072e4
  },
  "directories": {
    "test": "test/"
  },
  "files": [
    "README.md",
    "bower.json",
    "LICENSE",
    "package.json",
    "bin",
    "build",
    "lib",
    "test",
    "core.js",
    "index.js"
  ],
  "engines": {
    "node": ">=4.0"
  },
  "bin": {
    "jsforce": "./bin/jsforce"
  },
  "dependencies": {
<<<<<<< HEAD
    "@babel/runtime-corejs2": "^7.0.0",
=======
    "base64-url": "^2.2.0",
>>>>>>> 7bf072e4
    "co-prompt": "^1.0.0",
    "coffeescript": "^1.10.0",
    "commander": "^2.9.0",
    "csv-parse": "^1.1.1",
    "csv-stringify": "^1.0.4",
    "faye": "^1.2.0",
    "inherits": "^2.0.1",
    "lodash": "^4.11.1",
    "multistream": "^2.0.5",
    "opn": "^5.3.0",
    "promise": "^7.1.1",
    "readable-stream": "^2.1.0",
    "request": "^2.72.0",
    "xml2js": "^0.4.16"
  },
  "devDependencies": {
<<<<<<< HEAD
    "@babel/cli": "^7.0.0",
    "@babel/core": "^7.0.0",
    "@babel/plugin-proposal-class-properties": "^7.0.0",
    "@babel/plugin-transform-runtime": "^7.0.0",
    "@babel/preset-env": "^7.0.0",
    "@babel/preset-flow": "^7.0.0",
    "@babel/register": "^7.0.0",
    "ava": "^1.0.0-beta.8",
    "babel-eslint": "^7.1.1",
    "dotenv": "^4.0.0",
    "eslint": "3.15.0",
    "eslint-config-airbnb-base": "11.1.0",
    "eslint-plugin-flowtype": "^2.32.1",
    "eslint-plugin-import": "2.2.0",
    "esm": "^3.0.82",
    "flow-bin": "^0.45.0",
    "npm-run-all": "^4.0.2",
    "through2": "^2.0.3",
    "webdriverio": "^4.6.2"
=======
    "archiver": "^1.3.0",
    "async": "^1.5.2",
    "babel": "^6.23.0",
    "babel-core": "^6.26.3",
    "babel-preset-env": "^1.7.0",
    "babel-register": "^6.26.0",
    "browserify": "^16.2.2",
    "bufferutil": "^4.0.0",
    "envify": "^3.4.1",
    "espower-loader": "^1.2.2",
    "espowerify": "^1.1.0",
    "gulp": "^4.0.0",
    "gulp-rename": "^1.4.0",
    "gulp-sourcemaps": "^1.12.1",
    "gulp-uglify": "^1.5.4",
    "intelli-espower-loader": "^1.0.1",
    "jsdoc": "^3.5.5",
    "mocha": "^5.2.0",
    "power-assert": "^1.6.0",
    "puppeteer": "^1.6.1",
    "require-swapper": "^0.1.7",
    "testem": "^2.8.2",
    "through2": "^2.0.3",
    "utf-8-validate": "^5.0.1",
    "vinyl-buffer": "^1.0.1",
    "vinyl-source-stream": "^2.0.0"
  },
  "browser": {
    "./index": "./lib/browser/jsforce",
    "./index.js": "./lib/browser/jsforce",
    "./core": "./lib/browser/core",
    "./core.js": "./lib/browser/core",
    "request": "./lib/browser/request.js"
>>>>>>> 7bf072e4
  }
}<|MERGE_RESOLUTION|>--- conflicted
+++ resolved
@@ -10,11 +10,7 @@
     "database.com"
   ],
   "homepage": "http://github.com/jsforce/jsforce",
-<<<<<<< HEAD
   "version": "2.0.0-alpha",
-=======
-  "version": "1.9.1",
->>>>>>> 7bf072e4
   "repository": {
     "type": "git",
     "url": "git://github.com/jsforce/jsforce.git"
@@ -28,24 +24,12 @@
   ],
   "main": "./index",
   "scripts": {
-<<<<<<< HEAD
     "build": "babel src -d lib.es6",
     "lint": "eslint src test.es6",
     "flow": "flow",
     "test": "npm-run-all -r -p test:phantomjs test:ava",
     "test:phantomjs": "phantomjs --webdriver=4444 --ssl-protocol=tlsv1",
     "test:ava": "ava test.es6/{connection-*,query,sobject}.test.js"
-=======
-    "build": "gulp build",
-    "build:test": "gulp build:test",
-    "build:all": "gulp build:all",
-    "doc": "jsdoc lib -d doc --recurse --lenient",
-    "test": "npm run test:node",
-    "test:all": "npm run test:node && npm run test:browser",
-    "test:node": "mocha --retries 2 --reporter spec --require intelli-espower-loader --exit",
-    "test:browser": "testem",
-    "prepublish": "node -e \"if(process.env.npm_package_version!==require('./lib/VERSION')){console.error('The pacakge.json version is not matching to ./lib/VERSION.js');process.exit(1)}\""
->>>>>>> 7bf072e4
   },
   "directories": {
     "test": "test/"
@@ -69,11 +53,8 @@
     "jsforce": "./bin/jsforce"
   },
   "dependencies": {
-<<<<<<< HEAD
     "@babel/runtime-corejs2": "^7.0.0",
-=======
     "base64-url": "^2.2.0",
->>>>>>> 7bf072e4
     "co-prompt": "^1.0.0",
     "coffeescript": "^1.10.0",
     "commander": "^2.9.0",
@@ -90,7 +71,6 @@
     "xml2js": "^0.4.16"
   },
   "devDependencies": {
-<<<<<<< HEAD
     "@babel/cli": "^7.0.0",
     "@babel/core": "^7.0.0",
     "@babel/plugin-proposal-class-properties": "^7.0.0",
@@ -100,50 +80,14 @@
     "@babel/register": "^7.0.0",
     "ava": "^1.0.0-beta.8",
     "babel-eslint": "^7.1.1",
-    "dotenv": "^4.0.0",
     "eslint": "3.15.0",
+    "eslint-plugin-flowtype": "^2.32.1",
     "eslint-config-airbnb-base": "11.1.0",
-    "eslint-plugin-flowtype": "^2.32.1",
     "eslint-plugin-import": "2.2.0",
     "esm": "^3.0.82",
     "flow-bin": "^0.45.0",
     "npm-run-all": "^4.0.2",
-    "through2": "^2.0.3",
-    "webdriverio": "^4.6.2"
-=======
-    "archiver": "^1.3.0",
-    "async": "^1.5.2",
-    "babel": "^6.23.0",
-    "babel-core": "^6.26.3",
-    "babel-preset-env": "^1.7.0",
-    "babel-register": "^6.26.0",
-    "browserify": "^16.2.2",
-    "bufferutil": "^4.0.0",
-    "envify": "^3.4.1",
-    "espower-loader": "^1.2.2",
-    "espowerify": "^1.1.0",
-    "gulp": "^4.0.0",
-    "gulp-rename": "^1.4.0",
-    "gulp-sourcemaps": "^1.12.1",
-    "gulp-uglify": "^1.5.4",
-    "intelli-espower-loader": "^1.0.1",
-    "jsdoc": "^3.5.5",
-    "mocha": "^5.2.0",
-    "power-assert": "^1.6.0",
     "puppeteer": "^1.6.1",
-    "require-swapper": "^0.1.7",
-    "testem": "^2.8.2",
-    "through2": "^2.0.3",
-    "utf-8-validate": "^5.0.1",
-    "vinyl-buffer": "^1.0.1",
-    "vinyl-source-stream": "^2.0.0"
-  },
-  "browser": {
-    "./index": "./lib/browser/jsforce",
-    "./index.js": "./lib/browser/jsforce",
-    "./core": "./lib/browser/core",
-    "./core.js": "./lib/browser/core",
-    "request": "./lib/browser/request.js"
->>>>>>> 7bf072e4
+    "through2": "^2.0.3"
   }
 }